--- conflicted
+++ resolved
@@ -1056,13 +1056,7 @@
             // Generate the initial m_perm data (this is just a iota).
             tbb::parallel_for(tbb::blocked_range<size_type>(0u, N, boost::numeric_cast<size_type>(data_chunking)),
                               [this](const auto &range) {
-<<<<<<< HEAD
-                                  for (auto i = range.begin(); i != range.end(); ++i) {
-                                      m_isort[i] = i;
-                                  }
-=======
                                   std::iota(m_perm.data() + range.begin(), m_perm.data() + range.end(), range.begin());
->>>>>>> deefd05f
                               },
                               tbb::simple_partitioner());
         }
