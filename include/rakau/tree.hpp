--- conflicted
+++ resolved
@@ -473,11 +473,8 @@
     using size_type = typename fp_vector::size_type;
 
 private:
-<<<<<<< HEAD
-=======
     // Double check that the size type which was forward-defined
     // is consistent with the actual size type.
->>>>>>> ea4ee56e
     static_assert(std::is_same_v<size_type, tree_size_t<F>>);
     // The node type:
     // - code,
